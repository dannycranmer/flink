--- conflicted
+++ resolved
@@ -17,11 +17,7 @@
 
 import java.io.IOException;
 
-<<<<<<< HEAD
-import eu.stratosphere.nephele.io.MutableRecordReader;
-=======
 import eu.stratosphere.nephele.io.MutableReader;
->>>>>>> 302fb446
 import eu.stratosphere.pact.common.type.PactRecord;
 import eu.stratosphere.pact.common.util.MutableObjectIterator;
 
@@ -33,22 +29,14 @@
  */
 public final class NepheleReaderIterator implements MutableObjectIterator<PactRecord>
 {
-<<<<<<< HEAD
-	private final MutableRecordReader<PactRecord> reader;		// the source
-=======
 	private final MutableReader<PactRecord> reader;		// the source
->>>>>>> 302fb446
 
 	/**
 	 * Creates a new iterator, wrapping the given reader.
 	 * 
 	 * @param reader The reader to wrap.
 	 */
-<<<<<<< HEAD
-	public NepheleReaderIterator(MutableRecordReader<PactRecord> reader)
-=======
 	public NepheleReaderIterator(MutableReader<PactRecord> reader)
->>>>>>> 302fb446
 	{
 		this.reader = reader;
 	}
